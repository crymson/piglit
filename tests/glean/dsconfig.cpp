// BEGIN_COPYRIGHT
//
// Copyright (C) 1999  Allen Akin   All Rights Reserved.
<<<<<<< HEAD
=======
// 
// multisample changes: Copyright (c) 2008 VMware, Inc.  All rights reserved.
>>>>>>> aa7c71fa
//
// Permission is hereby granted, free of charge, to any person
// obtaining a copy of this software and associated documentation
// files (the "Software"), to deal in the Software without
// restriction, including without limitation the rights to use,
// copy, modify, merge, publish, distribute, sublicense, and/or
// sell copies of the Software, and to permit persons to whom the
// Software is furnished to do so, subject to the following
// conditions:
//
// The above copyright notice and this permission notice shall be
// included in all copies or substantial portions of the
// Software.
//
// THE SOFTWARE IS PROVIDED "AS IS", WITHOUT WARRANTY OF ANY
// KIND, EXPRESS OR IMPLIED, INCLUDING BUT NOT LIMITED TO THE
// WARRANTIES OF MERCHANTABILITY, FITNESS FOR A PARTICULAR
// PURPOSE AND NONINFRINGEMENT.  IN NO EVENT SHALL ALLEN AKIN BE
// LIABLE FOR ANY CLAIM, DAMAGES OR OTHER LIABILITY, WHETHER IN
// AN ACTION OF CONTRACT, TORT OR OTHERWISE, ARISING FROM, OUT OF
// OR IN CONNECTION WITH THE SOFTWARE OR THE USE OR OTHER
// DEALINGS IN THE SOFTWARE.
//
// END_COPYRIGHT


// dsconfig.cpp:  Implementation of drawing surface configuration utilities
#include "dsconfig.h"
#include <iostream>
<<<<<<< HEAD
#include <sstream>
#include <cstring>
=======
#include <strstream>
#include <string.h>
>>>>>>> aa7c71fa
#include <map>
#include <limits.h>

#ifdef __WIN__
// disable the annoying warning : "forcing value to bool 'true' or 'false' (performance warning)"
#pragma warning (disable : 4800)
#endif


#include "lex.h"



namespace {

#ifdef __X11__

bool
haveGLXExtension(::Display* dpy, const char* extName) {
	const char* extString =
	    glXQueryExtensionsString(dpy, DefaultScreen(dpy));
		// We don't cache the result, so that subsequent calls
		// with different values of ``dpy'' will work correctly.
		// Would be nice to improve this, though.

	const char* start = extString;
	for (;;) {
		const char* where = strstr(start, extName);
		if (!where)
			return false;

		// Make sure we're not fooled by extensions whose names
		// have the desired extName as an initial substring:
		const char* terminator = where + strlen(extName);
		if ((where == start || where[-1] == ' ')
		  && (*terminator == ' ' || *terminator == 0))
			return true;

		start = terminator;
	}

	return false;
} // haveGLXExtension

#endif

typedef enum {		// These variable tags are used as array indices,
			// so they should represent a small dense set of
			// nonnegative integers.  0 is reserved.
	VID = 1,
	VFBCID,
	VCANRGBA,
	VR,
	VG,
	VB,
	VA,
	VCANCI,
	VBUFSIZE,
	VLEVEL,
	VDB,
	VSTEREO,
	VAUX,
	VZ,
	VS,
	VACCUMR,
	VACCUMG,
	VACCUMB,
	VACCUMA,
        VSAMPLES,
	VCANWINDOW,
	VCANPIXMAP,
	VCANPBUFFER,
	VMAXPBUFFERWIDTH,
	VMAXPBUFFERHEIGHT,
	VMAXPBUFFERPIXELS,
	VCANWINSYSRENDER,
	VFAST,
	VCONFORMANT,
	VTRANSPARENT,
	VTRANSR,
	VTRANSG,
	VTRANSB,
	VTRANSA,
	VTRANSI,
	V_LAST
} CanonVar;

struct CanonVarMapping {CanonVar var; const char* name;};
CanonVarMapping varNames[] = {
	{VID,			"id"},
	{VFBCID,		"fbcID"},
	{VCANRGBA,		"canRGBA"},
	{VR,			"r"},
	{VG,			"g"},
	{VB,			"b"},
	{VA,			"a"},
	{VCANCI,		"canCI"},
	{VBUFSIZE,		"bufSize"},
	{VLEVEL,		"level"},
	{VDB,			"db"},
	{VSTEREO,		"stereo"},
	{VAUX,			"aux"},
	{VZ,			"z"},
	{VS,			"s"},
	{VACCUMR,		"accumR"},
	{VACCUMG,		"accumG"},
	{VACCUMB,		"accumB"},
	{VACCUMA,		"accumA"},
        {VSAMPLES,              "multisample"},
	{VCANWINDOW,		"window"},
	{VCANPIXMAP,		"pixmap"},
	{VCANPBUFFER,		"pBuffer"},
	{VMAXPBUFFERWIDTH,	"maxPBufferWidth"},
	{VMAXPBUFFERHEIGHT,	"maxPBufferHeight"},
	{VMAXPBUFFERPIXELS,	"maxPBufferPixels"},
	{VCANWINSYSRENDER,	"winsys"},
	{VFAST,			"fast"},
	{VCONFORMANT,		"conformant"},
	{VTRANSPARENT,		"transparent"},
	{VTRANSR,		"transR"},
	{VTRANSG,		"transG"},
	{VTRANSB,		"transB"},
	{VTRANSA,		"transA"},
	{VTRANSI,		"transI"}
};

const char* mapVarToName[V_LAST];
map<string, CanonVar> mapNameToVar;
bool mapsInitialized = false;

void
initializeMaps() {
	for (unsigned i = 0; i < sizeof(varNames)/sizeof(varNames[0]); ++i) {
		mapVarToName[varNames[i].var] = varNames[i].name;
		mapNameToVar[varNames[i].name] = varNames[i].var;
		}
	mapsInitialized = true;
} // initializeMaps

template<class T> inline T abs(T a) {return (a < 0)? -a: a;}

} // anonymous namespace


namespace GLEAN {


#if defined(__X11__)

DrawingSurfaceConfig::DrawingSurfaceConfig(::Display* dpy, ::XVisualInfo* pvi) {
	if (!mapsInitialized)
		initializeMaps();

	int var;

	vi = pvi;
	visID = vi->visualid;
#	if defined(GLX_VERSION_1_3)
		fbcID = 0;
#	endif

	glXGetConfig(dpy, vi, GLX_RGBA, &var);
	canRGBA = var;
	canCI = !var;
		// There is no dual-personality Visual support in early
		// versions of GLX.

	glXGetConfig(dpy, vi, GLX_BUFFER_SIZE, &bufSize);

	glXGetConfig(dpy, vi, GLX_LEVEL, &level);

	glXGetConfig(dpy, vi, GLX_DOUBLEBUFFER, &var);
	db = var;

	glXGetConfig(dpy, vi, GLX_STEREO, &var);
	stereo = var;

	glXGetConfig(dpy, vi, GLX_AUX_BUFFERS, &aux);

	if (canRGBA) {
		glXGetConfig(dpy, vi, GLX_RED_SIZE, &r);
		glXGetConfig(dpy, vi, GLX_GREEN_SIZE, &g);
		glXGetConfig(dpy, vi, GLX_BLUE_SIZE, &b);
		glXGetConfig(dpy, vi, GLX_ALPHA_SIZE, &a);
	} else
		r = g = b = a = 0;

	glXGetConfig(dpy, vi, GLX_DEPTH_SIZE, &z);

	glXGetConfig(dpy, vi, GLX_STENCIL_SIZE, &s);

	if (canRGBA) {
		glXGetConfig(dpy, vi, GLX_ACCUM_RED_SIZE, &accR);
		glXGetConfig(dpy, vi, GLX_ACCUM_GREEN_SIZE, &accG);
		glXGetConfig(dpy, vi, GLX_ACCUM_BLUE_SIZE, &accB);
		glXGetConfig(dpy, vi, GLX_ACCUM_ALPHA_SIZE, &accA);
	} else
		accR = accG = accB = accA = 0;

	// Note that samples=0 means no multisampling!
	// One might think that one sample per pixel means non-multisampling
	// but that's not the convention used here.
	samples = 0;
	if (canRGBA) {
		int sampBuf = 0;
		glXGetConfig(dpy, vi, GLX_SAMPLE_BUFFERS, &sampBuf);
		if (sampBuf) {
			glXGetConfig(dpy, vi, GLX_SAMPLES, &samples);
		}
	}

	canWindow = canPixmap = true;
		// Only guaranteed in early versions of GLX.

#	if defined(GLX_VERSION_1_3)
		canPBuffer = 0;
		maxPBufferWidth = 0;
		maxPBufferHeight = 0;
		maxPBufferPixels = 0;
#	endif

	canWinSysRender = true;
		// Only guaranteed in early versions of GLX.

	fast = true;
	conformant = true;
#	if defined(GLX_EXT_visual_rating)
		if (haveGLXExtension(dpy, "GLX_EXT_visual_rating")) {
			glXGetConfig(dpy, vi, GLX_VISUAL_CAVEAT_EXT, &var);
			if (var == GLX_SLOW_VISUAL_EXT)
				fast = false;
			else if (var == GLX_NON_CONFORMANT_VISUAL_EXT)
				conformant = false;
		}
#	endif

	transparent = false;
	transR = transG = transB = transA = transI = 0;
#	if defined(GLX_EXT_visual_info)
		if (haveGLXExtension(dpy, "GLX_EXT_visual_info")) {
			glXGetConfig(dpy, vi, GLX_TRANSPARENT_TYPE_EXT, &var);
			if (var == GLX_TRANSPARENT_RGB_EXT) {
				glXGetConfig(dpy, vi,
				    GLX_TRANSPARENT_RED_VALUE_EXT, &transR);
				glXGetConfig(dpy, vi,
				    GLX_TRANSPARENT_GREEN_VALUE_EXT, &transG);
				glXGetConfig(dpy, vi,
				    GLX_TRANSPARENT_BLUE_VALUE_EXT, &transB);
				glXGetConfig(dpy, vi,
				    GLX_TRANSPARENT_ALPHA_VALUE_EXT, &transA);
			} else
				glXGetConfig(dpy, vi,
				    GLX_TRANSPARENT_INDEX_VALUE_EXT, &transI);
		}
#	endif
} // DrawingSurfaceConfig::DrawingSurfaceConfig

#if defined(GLX_VERSION_1_3)
DrawingSurfaceConfig::DrawingSurfaceConfig(::Display* dpy, ::GLXFBConfig* pfbc)
{
	// silence warnings about unused parameters:
	(void) dpy;
	(void) pfbc;

	if (!mapsInitialized)
		initializeMaps();
// XXX Need to write drawing surface config code for GLX 1.3
	cerr << "GLX 1.3 version of DrawingSurfaceConfig constructor is not"
		"implemented.\n";
} // DrawingSurfaceConfig::DrawingSurfaceConfig
#endif

#elif defined(__WIN__)

DrawingSurfaceConfig::DrawingSurfaceConfig(int id, ::PIXELFORMATDESCRIPTOR *ppfd)
{
	if (!mapsInitialized)
		initializeMaps();

	pfd = ppfd;
	pfdID = id;

	canRGBA = pfd->iPixelType == PFD_TYPE_RGBA;
	canCI = pfd->iPixelType == PFD_TYPE_COLORINDEX;

	bufSize = pfd->cColorBits + pfd->cAlphaBits;

	level = 0;

	db = pfd->dwFlags & PFD_DOUBLEBUFFER;

	stereo = pfd->dwFlags & PFD_STEREO;

	aux = pfd->cAuxBuffers;

	if (canRGBA)	{
		r = pfd->cRedBits;
		g = pfd->cGreenBits;
		b = pfd->cBlueBits;
		a = pfd->cAlphaBits;
	}
	else
		r = g = b = a = 0;

	z = pfd->cDepthBits;
	s = pfd->cStencilBits;

	accR = pfd->cAccumRedBits;
	accG = pfd->cAccumGreenBits;
	accB = pfd->cAccumBlueBits;
	accA = pfd->cAccumAlphaBits;

<<<<<<< HEAD
	canWindow = pfd->dwFlags & PFD_DRAW_TO_WINDOW;
=======
	samples = 0; // XXX implement properly for Windows!

	canWindow = pfd->dwFlags & PFD_DRAW_TO_WINDOW;			
>>>>>>> aa7c71fa

	canWinSysRender = pfd->dwFlags & PFD_SUPPORT_GDI;

	if (pfd->dwFlags & PFD_GENERIC_FORMAT)
	{
		if (pfd->dwFlags & PFD_GENERIC_ACCELERATED)
		{
			// it's an MCD - at least it has some acceleration
			fast = true;
		}
		else
		{
			// it's software
			fast = false;
		}
	}
	else
	{
		// it's an ICD
		fast = true;
	}

	// we'll assume that the OpenGL implementation thinks it is conformant
	conformant = true;

	// chromakeying isn't supported
	transparent = false;
	transR = transG = transB = transA = transI = 0;
}
#elif defined(__BEWIN__)

DrawingSurfaceConfig::DrawingSurfaceConfig() {

	if (!mapsInitialized)
		initializeMaps();

	/* these values are estimates for the moment */
	level = 0;
	db = 1;
	stereo =0;
	r = g = b = a = 32;

	z = 30;
	accR = 32;
	accG = 32;
	accB = 32;
	accA = 32;

	samples = 0;

	canWindow = 1;
	canWinSysRender = 1;

	// This is a software-mode assumption
	fast = false;

	// we'll assume that the OpenGL implementation thinks it is conformant
	conformant = true;

	// chromakeying isn't supported
	transparent = false;
	transR = transG = transB = transA = transI = 0;
}

#elif defined(__AGL__)

DrawingSurfaceConfig::DrawingSurfaceConfig(int id, ::AGLPixelFormat pfd)
{
	long			i;

	if (!mapsInitialized)
		initializeMaps();

	pf = pfd;

	if (aglDescribePixelFormat( pf, AGL_RGBA, &i))
		canRGBA = (i == GL_TRUE);
	canCI = (i == GL_FALSE);

	if (aglDescribePixelFormat( pf, AGL_BUFFER_SIZE, &i))
		bufSize = i;

	level = 0;

	if (aglDescribePixelFormat( pf, AGL_DOUBLEBUFFER, &i))
		db = (i == GL_TRUE);
	if (aglDescribePixelFormat( pf, AGL_STEREO, &i))
		stereo = (i == GL_TRUE);
	if (aglDescribePixelFormat( pf, AGL_AUX_BUFFERS, &i))
		aux = i;

	if (canRGBA)	{
		aglDescribePixelFormat( pf, AGL_RED_SIZE, 	(long *)&r);
		aglDescribePixelFormat( pf, AGL_GREEN_SIZE, (long *)&g);
		aglDescribePixelFormat( pf, AGL_BLUE_SIZE, 	(long *)&b);
		aglDescribePixelFormat( pf, AGL_ALPHA_SIZE, (long *)&a);

		//this is a workaround for some versions of AGL
		if (r == 10)
		{
			r=g=b=8;
			bufSize = r + g + b + a;
		}
	}
	else
		r = g = b = a = 0;

	samples = 0; // XXX implement properly for AGL

	aglDescribePixelFormat( pf, AGL_DEPTH_SIZE, (long *)& z);
	aglDescribePixelFormat( pf, AGL_STENCIL_SIZE, (long *)& s);

	aglDescribePixelFormat( pf, AGL_ACCUM_RED_SIZE, (long *)& accR);
	aglDescribePixelFormat( pf, AGL_ACCUM_GREEN_SIZE, (long *)& accG);
	aglDescribePixelFormat( pf, AGL_ACCUM_BLUE_SIZE, (long *)& accB);
	aglDescribePixelFormat( pf, AGL_ACCUM_ALPHA_SIZE, (long *)& accA);

	aglDescribePixelFormat( pf, AGL_WINDOW, &i);
	canWindow = i;
	aglDescribePixelFormat( pf, AGL_OFFSCREEN, &i);
	canWinSysRender = i;
	aglDescribePixelFormat( pf, AGL_ACCELERATED, & i);
	fast = i;

	// we'll assume that the OpenGL implementation thinks it is conformant
	conformant = true;

	// chromakeying isn't supported
	transparent = false;
	transR = transG = transB = transA = transI = 0;
}

#endif

DrawingSurfaceConfig::DrawingSurfaceConfig(string& str) {
	if (!mapsInitialized)
		initializeMaps();

	try {
		Lex lex(str.c_str());

		for (lex.next(); lex.token != Lex::END; lex.next()) {
			if (lex.token != Lex::ID)
				throw Syntax("expected variable name",
					lex.position());
			lex.next();
			if (lex.token != Lex::ICONST)
				throw Syntax("expected integer value",
					lex.position());

			// Yes, this is an unpleasantly verbose way to
			// handle this problem.  However, it will be
			// necessary when we have to deal with attributes
			// that aren't all of a simple integral type.

			switch (mapNameToVar[lex.id]) {
			case VID:
#			    if defined(__X11__)
				visID = lex.iValue;
#			    endif
				break;
			case VFBCID:
#			    if defined(GLX_VERSION_1_3)
				fbcID = lex.iValue;
#			    endif
				break;
			case VCANRGBA:
				canRGBA = lex.iValue;
				break;
			case VR:
				r = lex.iValue;
				break;
			case VG:
				g = lex.iValue;
				break;
			case VB:
				b = lex.iValue;
				break;
			case VA:
				a = lex.iValue;
				break;
			case VCANCI:
				canCI = lex.iValue;
				break;
			case VBUFSIZE:
				bufSize = lex.iValue;
				break;
			case VLEVEL:
				level = lex.iValue;
				break;
			case VDB:
				db = lex.iValue;
				break;
			case VSTEREO:
				stereo = lex.iValue;
				break;
			case VAUX:
				aux = lex.iValue;
				break;
			case VZ:
				z = lex.iValue;
				break;
			case VS:
				s = lex.iValue;
				break;
			case VACCUMR:
				accR = lex.iValue;
				break;
			case VACCUMG:
				accG = lex.iValue;
				break;
			case VACCUMB:
				accB = lex.iValue;
				break;
			case VACCUMA:
				accA = lex.iValue;
				break;
			case VSAMPLES:
				samples = lex.iValue;
				break;
			case VCANWINDOW:
				canWindow = lex.iValue;
				break;
			case VCANPIXMAP:
#				if defined(__X11__)
				canPixmap = lex.iValue;
#				endif
				break;
			case VCANPBUFFER:
#			    if defined(GLX_VERSION_1_3)
				canPBuffer = lex.iValue;
#			    endif
				break;
			case VMAXPBUFFERWIDTH:
#			    if defined(GLX_VERSION_1_3)
				maxPBufferWidth = lex.iValue;
#			    endif
				break;
			case VMAXPBUFFERHEIGHT:
#			    if defined(GLX_VERSION_1_3)
				maxPBufferHeight = lex.iValue;
#			    endif
				break;
			case VMAXPBUFFERPIXELS:
#			    if defined(GLX_VERSION_1_3)
				maxPBufferPixels = lex.iValue;
#			    endif
				break;
			case VCANWINSYSRENDER:
				canWinSysRender = lex.iValue;
				break;
			case VFAST:
				fast = lex.iValue;
				break;
			case VCONFORMANT:
				conformant = lex.iValue;
				break;
			case VTRANSPARENT:
				transparent = lex.iValue;
				break;
			case VTRANSR:
				transR = lex.iValue;
				break;
			case VTRANSG:
				transG = lex.iValue;
				break;
			case VTRANSB:
				transB = lex.iValue;
				break;
			case VTRANSA:
				transA = lex.iValue;
				break;
			case VTRANSI:
				transI = lex.iValue;
				break;
			default:
				throw Syntax("unrecognized variable",
					lex.position());
			}
		}
	}
	catch (Lex::Lexical e) {
		throw Syntax(e.err, e.position);
	}
} // DrawingSurfaceConfing::DrawingSurfaceConfig


///////////////////////////////////////////////////////////////////////////////
// canonicalDescription - return a description string that can be used
//	to reconstruct the essential attributes of a drawing surface
//	configuration.  Note that visual ID numbers are included for
//	completeness, but they must be ignored when attempting to compare
//	two surface configurations; there's no guarantee that they'll be
//	valid (or even relevant, since they may have been created on another
//	OS).
//
//	This is ugly code, but it keeps the names used here and in
//	the string-based constructor for DrawingSurfaceConfig in sync
//	automatically.
///////////////////////////////////////////////////////////////////////////////
string
DrawingSurfaceConfig::canonicalDescription() {

	ostringstream s;

#	if defined(__X11__)
	    s << mapVarToName[VID] << ' ' << visID;
#	    if defined(GLX_VERSION_1_3)
		s << ' ' << mapVarToName[VFBCID] << ' ' << fbcID;
#	    endif
#	elif defined(__WIN__)
		s << mapVarToName[VID] << ' ' << pfdID;
#	endif

	s << ' ' << mapVarToName[VCANRGBA] << ' ' << canRGBA;
	s << ' ' << mapVarToName[VR] << ' ' << r
	  << ' ' << mapVarToName[VG] << ' ' << g
	  << ' ' << mapVarToName[VB] << ' ' << b
	  << ' ' << mapVarToName[VA] << ' ' << a;

	s << ' ' << mapVarToName[VCANCI] << ' ' << canCI;

	s << ' ' << mapVarToName[VBUFSIZE] << ' ' << bufSize;

	s << ' ' << mapVarToName[VLEVEL] << ' ' << level;

	s << ' ' << mapVarToName[VDB] << ' ' << db;

	s << ' ' << mapVarToName[VSTEREO] << ' '<< stereo;

	s << ' ' << mapVarToName[VAUX] << ' ' << aux;

	s << ' ' << mapVarToName[VZ] << ' ' << z;

	s << ' ' << mapVarToName[VS] << ' ' << DrawingSurfaceConfig::s;

	s << ' ' << mapVarToName[VACCUMR] << ' ' << accR
	  << ' ' << mapVarToName[VACCUMG] << ' ' << accG
	  << ' ' << mapVarToName[VACCUMB] << ' ' << accB
	  << ' ' << mapVarToName[VACCUMA] << ' ' << accA;

	s << ' ' << mapVarToName[VSAMPLES] << ' ' << samples;

	s << ' ' << mapVarToName[VCANWINDOW] << ' ' << canWindow;

#	if defined(__X11__)
		s << ' ' << mapVarToName[VCANPIXMAP] << ' ' << canPixmap;

#	    if defined(GLX_VERSION_1_3)
		s << ' ' << mapVarToName[VCANPBUFFER] << ' ' << canPBuffer;
		s << ' ' << mapVarToName[VMAXPBUFFERWIDTH] << ' ' << maxPBufferWidth;
		s << ' ' << mapVarToName[VMAXPBUFFERHEIGHT] << ' ' << maxPBufferHeight;
		s << ' ' << mapVarToName[VMAXPBUFFERPIXELS] << ' ' << maxPBufferPixels;
#	    endif

#	endif

	s << ' ' << mapVarToName[VCANWINSYSRENDER] << ' ' << canWinSysRender;

	s << ' ' << mapVarToName[VFAST] << ' ' << fast;

	s << ' ' << mapVarToName[VCONFORMANT] << ' ' << conformant;

	s << ' ' << mapVarToName[VTRANSPARENT] << ' ' << transparent;
	s << ' ' << mapVarToName[VTRANSR] << ' ' << transR
	  << ' ' << mapVarToName[VTRANSG] << ' ' << transG
	  << ' ' << mapVarToName[VTRANSB] << ' ' << transB
	  << ' ' << mapVarToName[VTRANSA] << ' ' << transA
	  << ' ' << mapVarToName[VTRANSI] << ' ' << transI;

	s << '\0';
	return s.str();
} // DrawingSurfaceConfig::canonicalDescription

///////////////////////////////////////////////////////////////////////////////
// conciseDescription - return a description string that's appropriate for
//	reading by humans, rather than parsing by machine.
///////////////////////////////////////////////////////////////////////////////
string
DrawingSurfaceConfig::conciseDescription() {
	ostringstream s;

	if (canRGBA && canCI)
		s << "dual ";

	if (canRGBA) {
		if (a) {
			if (r == g && g == b && b == a)
				s << "rgba" << r;
			else
				s << "r" << r << "g" << g << "b" << b
					<< "a" << a;
		} else {
			if (r == g && g == b)
				s << "rgb" << r;
			else
				s << "r" << r << "g" << g << "b" << b;
		}
	}

	if (canCI) {
		if (canRGBA)  s << "+";
		s << "ci" << bufSize;
	}

	if (level < 0)
		s << ", underlay";
	else if (level > 0)
		s << ", overlay";

	if (db)
		s << ", db";

	if (stereo)
		s << ", stereo";

	if (aux)
		s << ", aux" << aux;

	if (z)
		s << ", z" << z;

	if (DrawingSurfaceConfig::s)
		s << ", s" << DrawingSurfaceConfig::s;

	if (accR) {
		if (accA) {
			if (accR == accG && accG == accB
			 && accB == accA)
				s << ", accrgba" << accR;
			else
				s << ", accr" << accR << "g" << accG
				  << "b" << accB << "a" << accA;
		} else {
			if (accR == accG && accG == accB)
				s << ", accrgb" << accR;
			else
				s << ", accr" << accR << "g" << accG
				  << "b" << accB;
		}
	}

	if (samples) {
		s << ", samples" << samples;
	}

	{
	s << ", ";
	bool sep = false;
	if (canWindow) {
		s << "win";
		sep = true;
	}
#	if defined(__X11__)
		if (canPixmap) {
			if (sep)
				s << "+";
			s << "pmap";
			sep = true;
		}
#	endif
#	if defined(GLX_VERSION_1_3)
		if (canPBuffer) {
			if (sep)
				s << "+";
			s << "pbuf";
		}
#	endif
	}

	if (!fast)
		s << ", slow";

	if (!conformant)
		s << ", nonconformant";

	if (transparent) {
		if (canRGBA) {
			s << ", transrgba (" << transR << "," << transG
				<< "," << transB << "," << transA << ")";
		}
		if (canCI) {
			s << ", transci (" << transI << ")";
		}
	}

#	if defined(__X11__)
		s << ", id " << visID;
#		if defined(GLX_VERSION_1_3)
			if (fbcID)
				s << ", fbcid " << fbcID;
#		endif
#	elif defined(__WIN__)
			s << ", id " << pfdID;
#	endif

	s << '\0';
	return s.str();
} // DrawingSurfaceConfig::conciseDescription

///////////////////////////////////////////////////////////////////////////////
// match - select a config that ``matches'' the current config.
//	To keep this problem manageable, we'll assume that both the config
//	to be matched (call it the ``A'' config) and the vector of configs to
//	choose from (call them the ``B'' configs) were selected by a test
//	using a single filter.  Thus we can ignore any differences in buffer
//	availability (because we know those are irrelevant to the test), and
//	concentrate on picking configs for which the available buffers are
//	(in some sense) closest in size.
//
//	This will not be an acceptable solution in all cases, but it should
//	suffice for many.
///////////////////////////////////////////////////////////////////////////////
int
DrawingSurfaceConfig::match(vector<DrawingSurfaceConfig*>& choices) {
	typedef vector<DrawingSurfaceConfig*>::iterator cptr;

	int best = -1;
	int bestError = INT_MAX;

	for (cptr p = choices.begin(); p < choices.end(); ++p) {
		DrawingSurfaceConfig& c = **p;
		int error = 0;

		if (bufSize && c.bufSize)
			error += abs(bufSize - c.bufSize);
		if (r && c.r)
			error += abs(r - c.r);
		if (g && c.g)
			error += abs(g - c.g);
		if (b && c.b)
			error += abs(b - c.b);
		if (a && c.a)
			error += abs(a - c.a);
		if (z && c.z)
			error += abs(z - c.z);
		if (s && c.s)
			error += abs(s - c.s);
		if (accR && c.accR)
			error += abs(accR - c.accR);
		if (accG && c.accG)
			error += abs(accG - c.accG);
		if (accB && c.accB)
			error += abs(accB - c.accB);
		if (accA && c.accA)
			error += abs(accA - c.accA);
		// Use a huge error value for multisample mismatch.
		// Not sure this is the best solution.
		if (samples != c.samples)
			error += 1000;

		if (error < bestError) {
			bestError = error;
			best = static_cast<int>(p - choices.begin());
		}
	}

	return best;
} // DrawingSurfaceConfig::match

} // namespace GLEAN<|MERGE_RESOLUTION|>--- conflicted
+++ resolved
@@ -1,11 +1,8 @@
 // BEGIN_COPYRIGHT
-//
+// 
 // Copyright (C) 1999  Allen Akin   All Rights Reserved.
-<<<<<<< HEAD
-=======
 // 
 // multisample changes: Copyright (c) 2008 VMware, Inc.  All rights reserved.
->>>>>>> aa7c71fa
 //
 // Permission is hereby granted, free of charge, to any person
 // obtaining a copy of this software and associated documentation
@@ -15,11 +12,11 @@
 // sell copies of the Software, and to permit persons to whom the
 // Software is furnished to do so, subject to the following
 // conditions:
-//
+// 
 // The above copyright notice and this permission notice shall be
 // included in all copies or substantial portions of the
 // Software.
-//
+// 
 // THE SOFTWARE IS PROVIDED "AS IS", WITHOUT WARRANTY OF ANY
 // KIND, EXPRESS OR IMPLIED, INCLUDING BUT NOT LIMITED TO THE
 // WARRANTIES OF MERCHANTABILITY, FITNESS FOR A PARTICULAR
@@ -28,20 +25,15 @@
 // AN ACTION OF CONTRACT, TORT OR OTHERWISE, ARISING FROM, OUT OF
 // OR IN CONNECTION WITH THE SOFTWARE OR THE USE OR OTHER
 // DEALINGS IN THE SOFTWARE.
-//
+// 
 // END_COPYRIGHT
 
 
 // dsconfig.cpp:  Implementation of drawing surface configuration utilities
 #include "dsconfig.h"
 #include <iostream>
-<<<<<<< HEAD
-#include <sstream>
-#include <cstring>
-=======
 #include <strstream>
 #include <string.h>
->>>>>>> aa7c71fa
 #include <map>
 #include <limits.h>
 
@@ -129,8 +121,7 @@
 	V_LAST
 } CanonVar;
 
-struct CanonVarMapping {CanonVar var; const char* name;};
-CanonVarMapping varNames[] = {
+struct {CanonVar var; char* name;} varNames[] = {
 	{VID,			"id"},
 	{VFBCID,		"fbcID"},
 	{VCANRGBA,		"canRGBA"},
@@ -168,7 +159,7 @@
 	{VTRANSI,		"transI"}
 };
 
-const char* mapVarToName[V_LAST];
+char* mapVarToName[V_LAST];
 map<string, CanonVar> mapNameToVar;
 bool mapsInitialized = false;
 
@@ -323,9 +314,9 @@
 
 	pfd = ppfd;
 	pfdID = id;
-
-	canRGBA = pfd->iPixelType == PFD_TYPE_RGBA;
-	canCI = pfd->iPixelType == PFD_TYPE_COLORINDEX;
+	
+	canRGBA = pfd->iPixelType == PFD_TYPE_RGBA;			
+	canCI = pfd->iPixelType == PFD_TYPE_COLORINDEX;			
 
 	bufSize = pfd->cColorBits + pfd->cAlphaBits;
 
@@ -354,15 +345,11 @@
 	accB = pfd->cAccumBlueBits;
 	accA = pfd->cAccumAlphaBits;
 
-<<<<<<< HEAD
-	canWindow = pfd->dwFlags & PFD_DRAW_TO_WINDOW;
-=======
 	samples = 0; // XXX implement properly for Windows!
 
 	canWindow = pfd->dwFlags & PFD_DRAW_TO_WINDOW;			
->>>>>>> aa7c71fa
-
-	canWinSysRender = pfd->dwFlags & PFD_SUPPORT_GDI;
+
+	canWinSysRender = pfd->dwFlags & PFD_SUPPORT_GDI;		
 
 	if (pfd->dwFlags & PFD_GENERIC_FORMAT)
 	{
@@ -371,20 +358,20 @@
 			// it's an MCD - at least it has some acceleration
 			fast = true;
 		}
-		else
+		else 
 		{
-			// it's software
+			// it's software 
 			fast = false;
 		}
 	}
-	else
+	else 
 	{
-		// it's an ICD
+		// it's an ICD 
 		fast = true;
 	}
 
 	// we'll assume that the OpenGL implementation thinks it is conformant
-	conformant = true;
+	conformant = true;		
 
 	// chromakeying isn't supported
 	transparent = false;
@@ -411,14 +398,14 @@
 
 	samples = 0;
 
-	canWindow = 1;
-	canWinSysRender = 1;
+	canWindow = 1;			
+	canWinSysRender = 1;		
 
 	// This is a software-mode assumption
 	fast = false;
 
 	// we'll assume that the OpenGL implementation thinks it is conformant
-	conformant = true;
+	conformant = true;		
 
 	// chromakeying isn't supported
 	transparent = false;
@@ -430,18 +417,18 @@
 DrawingSurfaceConfig::DrawingSurfaceConfig(int id, ::AGLPixelFormat pfd)
 {
 	long			i;
-
+	
 	if (!mapsInitialized)
 		initializeMaps();
 
 	pf = pfd;
-
+	
 	if (aglDescribePixelFormat( pf, AGL_RGBA, &i))
 		canRGBA = (i == GL_TRUE);
-	canCI = (i == GL_FALSE);
+	canCI = (i == GL_FALSE);			
 
 	if (aglDescribePixelFormat( pf, AGL_BUFFER_SIZE, &i))
-		bufSize = i;
+		bufSize = i;			
 
 	level = 0;
 
@@ -486,7 +473,7 @@
 	fast = i;
 
 	// we'll assume that the OpenGL implementation thinks it is conformant
-	conformant = true;
+	conformant = true;		
 
 	// chromakeying isn't supported
 	transparent = false;
@@ -664,7 +651,10 @@
 string
 DrawingSurfaceConfig::canonicalDescription() {
 
-	ostringstream s;
+	// Would rather use ostringstream, but it's not available in
+	// egcs 1.1.2.
+	char buf[1024];
+	ostrstream s(buf, sizeof(buf));
 
 #	if defined(__X11__)
 	    s << mapVarToName[VID] << ' ' << visID;
@@ -672,7 +662,7 @@
 		s << ' ' << mapVarToName[VFBCID] << ' ' << fbcID;
 #	    endif
 #	elif defined(__WIN__)
-		s << mapVarToName[VID] << ' ' << pfdID;
+		s << mapVarToName[VID] << ' ' << pfdID;	    
 #	endif
 
 	s << ' ' << mapVarToName[VCANRGBA] << ' ' << canRGBA;
@@ -741,7 +731,8 @@
 ///////////////////////////////////////////////////////////////////////////////
 string
 DrawingSurfaceConfig::conciseDescription() {
-	ostringstream s;
+	char buf[1024];
+	ostrstream s(buf, sizeof(buf));
 
 	if (canRGBA && canCI)
 		s << "dual ";
